<<<<<<< HEAD
# Web4Articles (Beta)
=======
[Back to Index](./index.md)

# Web4Articles
>>>>>>> d2cea02f

[CIRAS Project Planning](https://www.ciras.org/)

This Project will create a md-file based WIKI for CIRAS Project articles



- Jest is strictly forbidden in this project. Do not add, configure, or use Jest or any related files. Remove any Jest config or code immediately if found.
- All file removals and renames must be performed using the shell (not via code or editors), to ensure traceability and auditability.
- All code must be written in strict TypeScript and ESM.
- No CommonJS or legacy Node.js patterns.
- All scripts, tests, and automation must be ESM-compliant.
- All CLI entry points must be ESM TypeScript files, run via `ts-node --esm`.
- All shell wrappers and completion scripts must resolve the project root and invoke ESM TypeScript entry points.
- Never use `main.ts` as a CLI entry point. Always use a static `start()` method in a dedicated entry class.
- DRY Principle: Do not repeat logic, code, or documentation. Always consolidate and refactor to a single canonical location if repetition is found.
- Node.js 18+ (LTS recommended)
- Bash for shell integration
- Vitest for testing (ESM compatible)
- VS Code with recommended extensions
- Docker (for devcontainer)
- VS Code Dev Containers extension (or compatible devcontainer runtime)
- Radical OOP: No functions outside of classes.
- Each article/tool is a separate git submodule.
- Project is managed by an AI (LLM) and follows CMMI Level 4 SCRUM.
- **Separation of Concerns:** Each unit (e.g., shell script, TypeScript backend) must be in its own file/module. Do not embed shell scripts in TypeScript files or vice versa.

- **Commit & Push Guarantee:** After each assistant prompt that modifies files, immediately commit and push the changes with a clear, auditable message. Prefer small, atomic commits per prompt to maximize revision safety.

- Do not use shell-style options (e.g., --install-completion) for CLI commands. All actions must be invoked as positional arguments (e.g., `tssh TSsh installCompletion`). This prevents ambiguity and enforces a clean, discoverable CLI interface. This is a core project principle.
- All shell scripts, completion scripts, and TypeScript backends must be in separate files/units. Never embed shell code in TypeScript or vice versa. Always reference or import as needed.

---

## Tech Stack and Project Structure

See above for canonical first principles. All other tech stack and structure details must comply with these principles.

Radical OOP will be applied. No functions outside of classes. Each article will become a separate git submodule. The project is managed by an AI (LLM). The AI vibecodes its own tools to manage the project. Each tool will become its own git submodule with the same basic tech stack and first principles. The project will be radically managed in CMMI Level 4 via SCRUM (less scrum flavor, but fully automated).

## Modus operandi
The LLM AI acts in the first place as a scrum master of a scrm team interacting with the user as a QA auditor, that at any time audits and gives feedback.
The scrum master fixes the impediments and hires the rest of the SCRUM team.
Each QA feddback fromthe user will dilligently recorded as well as the scrum masters answers and measure. All of this will be done in md/files.
Each role will be dilligently onboarded and everything will be fully tracable documented.

## Recovery



## Optimized Recovery Procedure


**Autonomous Recovery Process**

If the AI loses context or receives the prompt "recover" from the QA user, it will autonomously:

0. **DevOps Environment Verification (blocking, do first):**
   - Check local environment and fix before proceeding:
     - Docker engine is installed and running (`docker version` works)
     - Devcontainer tooling available (VS Code Dev Containers or equivalent)
     - Node.js satisfies engine ranges in `package.json`
     - PlantUML and Graphviz installed (or plan to use devcontainer)
   - If any prerequisite is missing, open a DevOps task to resolve locally, or prefer using the project devcontainer once available.
1. **Read the canonical Project First Principles section in this README.md** for project purpose, tech stack, and management principles. Only scan other sections as needed for context or updates.
2. **Scan all markdown files** in the project, prioritizing:
   - `scrum.pmo/` (roles, sprints, tasks, process docs)
   - `wiki/` (ontology, Home.md, definitions)
   - Any onboarding, process, or QA feedback files
3. **Automated Indexing:**  
   - Update or generate an index (e.g., `index.md` or `structure.json`) listing all markdown files, their roles, and last modified dates.
4. **QA Feedback Aggregation:**  
   - Aggregate all QA feedback and audit findings from task QA sections and sprint audit files into a single `qa-feedback-log.md`.
5. **Role-Specific Recovery Hooks:**  
   - Reference each role’s `process.md` “Recovery Checklist” for role-specific context and recent actions.
6. **Sprint & Task Status Summary:**  
   - Generate a summary table of all sprints, tasks, and their statuses (open/closed/in-progress), linking to their markdown files.
7. **Automated Consistency Checks:**  
   - Check for broken links, missing backlinks, and outdated templates in all markdown files, reporting issues in the recovery summary.
8. **Document findings:**  
   - Append a timestamped entry to `recovery.md` summarizing findings, gaps, and actions taken.
   - Notify the QA user with the summary and next steps.

### DevContainer (cross-platform)

- The project will provide a cross-platform devcontainer to standardize local/CI environments.
- Requirements will be defined under `scrum.pmo/sprints/sprint-4/` and built in that sprint.
- Until the devcontainer is available, ensure local environment matches the "DevOps Environment Verification" list above.

**Important:**

- During recovery, the AI must **not ask the user for confirmation or next steps**. Instead, it must only return when it has fully understood:
  - The project purpose and state
  - Its own role and responsibilities
  - The next concrete project task to execute
- After recovery, the AI must send a message to the QA user stating:
  1. That recovery is complete
  2. Who it is (its role)
  3. The current project state
  4. What the next project task is

This process is fully autonomous and designed for rapid, reliable project context recovery and onboarding.

### obash

`src/sh/obash` opens a project-scoped Bash environment:

- Prepends `node_modules/.bin` and `src/sh` to `PATH`
- Exports `TS_NODE_PROJECT` to point to `tsconfig.json`
- Loads `bash-completion` (Linux) and Homebrew locations (macOS)
- Registers `tssh` tab completion via the TypeScript backend

Usage:

```bash
# interactive shell with project env and completion
src/sh/obash

# run a one-off command with the project env
src/sh/obash 'tssh TSsh help'
```

### TSRanger (Sprint 2)

- Start with: `npm run tsranger` or `node --loader ts-node/esm src/ts/layer4/TSRanger.ts`
- UI:
  - Four columns (Classes, Methods, Params, Preview)
  - Bottom key usage line is blue with white text (legacy styling)
  - Above the footer, a colorized shell-like command preview shows: `tssh <Class> <Method> <Params...>`
    - `tssh` in green, Class in cyan, Method in yellow, Param values in magenta
- Parameter entry:
  - Press Enter on Preview to begin entering parameter values in order
  - Type the value; press Space or Enter to commit and advance
  - When all values are provided, the method executes immediately
  - `q`/`Esc` quits; navigation is disabled while entering a parameter value<|MERGE_RESOLUTION|>--- conflicted
+++ resolved
@@ -1,10 +1,7 @@
-<<<<<<< HEAD
-# Web4Articles (Beta)
-=======
+
 [Back to Index](./index.md)
 
 # Web4Articles
->>>>>>> d2cea02f
 
 [CIRAS Project Planning](https://www.ciras.org/)
 

--- conflicted
+++ resolved
@@ -1,15 +1,12 @@
 import { Requirement, RequirementScenario, RequirementResult, RequirementStatus, RequirementMetadata } from '../layer3/Requirement.js';
 import * as fs from 'fs/promises';
 import * as path from 'path';
-<<<<<<< HEAD
 import { fileURLToPath } from 'url';
 
 // ES module equivalent of __dirname
 const __filename = fileURLToPath(import.meta.url);
 const __dirname = path.dirname(__filename);
-=======
 // import { DefaultUser } from '../../../../User/latest/src/ts/layer2/DefaultUser.js';
->>>>>>> 808aa6fd
 
 export class DefaultRequirement implements Requirement {
   private scenario!: RequirementScenario;

--- conflicted
+++ resolved
@@ -12,13 +12,9 @@
   - [x] origin/cursor/review-readme-and-sprint-2-work-5861
   - [x] origin/docs/sprint-3-embed-svgs
   - [x] origin/feat/ts.ranger.good
-<<<<<<< HEAD
   - [x] origin/feat/tsranger-colors
-=======
-  - [x] origin/feat/tsranger-
-  - [ ]
 
->>>>>>> fa897a54
+
 
 - **Not merged into main**:
   - [ ] origin/chore/sprint-4-devcontainer

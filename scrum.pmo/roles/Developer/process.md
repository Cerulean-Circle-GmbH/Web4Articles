<<<<<<< HEAD
[Back to Versioned Units Policy](../../../docs/versioned-units.md)
=======
[Back to Roles](../)
>>>>>>> 49577cde

# AI Feedback Processing Protocol

When the AI is acting as Developer to process feedback:
- Read this process.md in full before taking action.
- Complete all required steps and document changes as needed.
- After processing, always return to the Scrum Master role and report what was done as Developer.
# Project First Principles (Canonical)

## CMMI Level 4 Feedback & Learning
- All process improvements, debugging lessons, and cross-role feedback must be documented in this file for traceability and continuous improvement.
- After any significant debugging or integration session, summarize what was learned and how it will change future process or code.
 - QA feedback recording: Do not summarize stakeholder/PO feedback. Capture it verbatim as a blockquote with an explicit UTC timestamp (ISO-8601). Include backlinks to the relevant sprint/task.

## Logger & Verification Principles
- All CLI and backend code must use the canonical Logger. Logging must be environment-aware (see Logger.ts), non-intrusive in production, and support traceability for debugging and process improvement.
- After any automated or scripted action, always verify the intended effect (e.g., file creation, output, or state change) and document any discrepancies for process improvement.
- Jest is strictly forbidden in this project. Do not add, configure, or use Jest or any related files. Remove any Jest config or code immediately if found.
- All file removals and renames must be performed using the shell (not via code or editors), to ensure traceability and auditability.
- All code must be written in strict TypeScript and ESM.
- No CommonJS or legacy Node.js patterns.
- All scripts, tests, and automation must be ESM-compliant.
- All CLI entry points must be ESM TypeScript files, run via `ts-node --esm`.
- All shell wrappers and completion scripts must resolve the project root and invoke ESM TypeScript entry points.
- Never use `main.ts` as a CLI entry point. Always use a static `start()` method in a dedicated entry class.
- DRY Principle: Do not repeat logic, code, or documentation. Always consolidate and refactor to a single canonical location if repetition is found.
 - DRY Principle: Do not repeat logic, code, or documentation. Always consolidate and refactor to a single canonical location if repetition is found.

## Versioned Units Policy (Applies to src.v2 and beyond)

- Only use code from the active version folder (e.g., `src.v2/`). Do not import from previous versions (e.g., `src/ts/...`) or sibling version folders.
- If a needed unit (file) is missing in the new version, migrate it into the version folder first, then reference it. Do not reference outside the version folder.
- Each file is a unit and units are version-dependent. Keep one class/interface per file. Within a version, factor shared logic into new units under that version to preserve DRY.
- Prefer migration over duplication. If logic exists only in an older version, move it into the new version as the canonical implementation for that version. Update imports accordingly.
- Prohibit cross-version imports. Add a pre-commit/check step to grep for `../../src/ts`-style imports inside `src.v2` and fix by migrating the referenced unit.
- Entry points and wrappers must route to the correct version (e.g., `TSRANGER_V2=1` selects `src.v2/...`). Implementation code must not fall back to older version modules at runtime.
- Documentation and tasks must link the versioned units explicitly (e.g., reference `src.v2/ts/layer4/TSRanger.ts` rather than generic paths) to avoid ambiguity.

- Node.js 18+ (LTS recommended)
- Bash for shell integration
- Vitest for testing (ESM compatible)
- VS Code with recommended extensions
- Radical OOP: No functions outside of classes.
- Each article/tool is a separate git submodule.
- Project is managed by an AI (LLM) and follows CMMI Level 4 SCRUM.
- **Separation of Concerns:** Each unit (e.g., shell script, TypeScript backend) must be in its own file/module. Do not embed shell scripts in TypeScript files or vice versa.

# Developer First Principles & Learnings (Migrated from src/developer/process.md)

## Pathing & Environment
- Always resolve script and tool paths from the git root using `git rev-parse --show-toplevel`.
- Prepend `$GIT_ROOT/node_modules/.bin` to `PATH` in all scripts to ensure local binaries are used.

## Testing & QA
- Automated tests must simulate real shell usage, not just backend logic.
- Manual QA must validate that completions are visible and correct in the shell. Completion must only ever suggest valid, existing arguments. Shell-style options and unsupported input are never suggested. Invalid/unsupported input yields silence (no suggestions, no errors).
- All warnings and extraneous output must be suppressed in completions.
 - Folders define context: do not mix artifacts across folders. Sprint QA feedback belongs under the corresponding sprint folder; versioned code/tests must reside under their version root (e.g., `src.v2/` and `test.v2/`).

## Documentation
- Document all process, QA, and architectural learnings in markdown for onboarding and future reference.
- Always reference the canonical project first principles at the top of this file for any new or updated process.

## Pre-Commit Spellcheck & Cross-Reference Check (Mandatory)
- Before committing changes:
  - Spellcheck modified markdown and code comments; fix obvious typos and normalize agreed terms.
  - Verify first-line backlinks and relative links in changed markdown resolve correctly.


# tssh CLI: Test-Driven Development & Feedback Integration (2025-08-04)

## Test Approach (Updated)
- All integration and CLI tests for `tssh` must use realistic, user-facing scenarios and arguments.
- Avoid placeholder or dummy arguments (e.g., `foo`, `bar`).
- Test cases must cover:
  - Project root/unit path output (no arguments)
  - Bash completion installation (positional arguments)
  - Shell-style option rejection
  - Invalid/unknown command handling
  - Direct backend invocation for completion install
- All test code must be placed in the canonical `test/` directory and referenced in process docs and tasks.
- Manual QA must validate that completions are visible and correct in the shell, with no warnings or extraneous output.
- All feedback from QA and user must be incorporated into test refinement and process documentation.

## Lessons Learned
- Realistic, user-driven test cases improve reliability and traceability.
- Feedback loops between Developer, Tester, and QA are essential for robust CLI and completion features.

## Reference
- See `test/tssh-cli.integration.test.ts` for canonical test coverage and patterns.

# Developer First Principles: Script Pathing & Environment

## Always Run Scripts Relative to Git Root
- Use `git rev-parse --show-toplevel` in scripts to determine the project root.
- All script invocations (Node, TypeScript, etc.) should use absolute paths from the git root for reliability.

## Add Local Binaries to PATH
- Prepend `$GIT_ROOT/node_modules/.bin` to the `PATH` in all shell scripts to ensure local tools (like `ts-node`) are found regardless of the working directory.

## Use `tree` for Structure Analysis
- Use the `tree` command to analyze and document the project structure, especially when debugging or onboarding.

## Example Pattern (Bash):
```bash
GIT_ROOT="$(git rev-parse --show-toplevel)"
export PATH="$GIT_ROOT/node_modules/.bin:$PATH"
ts-node "$GIT_ROOT/src/ts/layer4/TSCompletion.ts" "$@"
```

## Rationale
- This approach ensures scripts are robust, portable, and environment-agnostic, supporting both local and containerized development.
# Subtask Naming and Dependencies

Subtasks will always be named to indicate the affected role (e.g., `task-1.1-developer-setup.md`). Subtasks must be ordered to avoid blocking dependencies. If a blocking dependency is unavoidable, the Scrum Master is responsible for removing the impediment by reordering or splitting tasks.
# Developer Role Process

## Role Definition
The Developer is responsible for implementing features, maintaining code quality, and collaborating with other roles to deliver the project according to requirements and best practices.

## Responsibilities
- Follow the structure and conventions set by DevOps and the PO.
- Ensure code and documentation are organized as specified.
- Contribute to the ontology and wiki as new terms and features are developed.
- Provide feedback on the setup for continuous improvement.

## Strict OOP First Principles

- **Interface Segregation**: All CLI logic is abstracted behind a `CLI` interface in `layer3`, ensuring that implementations can be swapped or extended without changing the consumer.
- **Composition over Inheritance**: The main class (`GitScrumProject`) composes a CLI instance, rather than inheriting CLI logic, to maximize flexibility and testability.
- **Single Responsibility**: Each class has a single, well-defined responsibility:
  - `GitScrumProject`: Project creation logic and orchestration.
  - `CLI` (interface): Contract for CLI interaction.
  - `DefaultCLI`: Default implementation that parses parameters and invokes the correct logic.
  - `ParameterParser`: Responsible only for parsing CLI arguments.
- **Dependency Injection**: `GitScrumProject` receives its CLI implementation as a dependency (defaulting to `DefaultCLI`), allowing for easy testing and extension.
- **No Preknowledge Required**: The static `start()` method on `GitScrumProject` is the only entry point needed for CLI usage; no constructor parameters or setup required.
- **Layered Architecture**: Interfaces and contracts are in `layer3`, implementations in `layer2`, and process orchestration in `layer4`.
- **One Class per File**: Every class and interface is defined in its own `.ts` file for clarity and maintainability.

## Example Structure

- `src/ts/layer3/CLI.ts`: CLI interface.
- `src/ts/layer3/DefaultCLI.ts`: DefaultCLI implementation.
- `src/ts/layer2/GitScrumProject.ts`: Composes a CLI instance and delegates CLI logic.
- `src/ts/layer2/ParameterParser.ts`: Parses CLI arguments.

## Task Reference
See `sprint-0` tasks for detailed step-by-step initialization and setup instructions. Developers are responsible for following conventions, contributing to documentation, and providing feedback.

## Benefits
- Maximizes maintainability, testability, and clarity.
- Supports CMMI Level 4 process improvement by making responsibilities explicit and traceable.
- Enables future extension or replacement of CLI logic without changing core project logic.

---
Developers should continue to maintain and expand the documentation and ontology as the project grows.<|MERGE_RESOLUTION|>--- conflicted
+++ resolved
@@ -1,8 +1,6 @@
-<<<<<<< HEAD
-[Back to Versioned Units Policy](../../../docs/versioned-units.md)
-=======
-[Back to Roles](../)
->>>>>>> 49577cde
+
+[Back to Versioned Units Policy](../../../docs/versioned-units.md) | [Back to Roles](../)
+
 
 # AI Feedback Processing Protocol
 

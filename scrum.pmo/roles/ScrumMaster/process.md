[Back to Roles](../)
<<<<<<< HEAD
=======

>>>>>>> 49577cde

# First Principles for All Roles

## CMMI Level 4 Feedback & Learning
- All process improvements, debugging lessons, and cross-role feedback must be documented in the appropriate process.md file for traceability and continuous improvement.
- The ScrumMaster is responsible for ensuring that all roles update their process documentation after significant debugging, integration, or process improvement sessions.

## Logger & Verification Principles
- All CLI, automation, and scripts must use the canonical Logger where applicable. Logging must be environment-aware, non-intrusive in production, and support traceability for debugging and process improvement.
- After any automated or scripted action, always verify the intended effect (e.g., file creation, output, or state change) and document any discrepancies for process improvement.

- All scripts and tools (e.g., `oosh`) must be robustly callable from their own directory, from the PATH, or from the project root. Always resolve the project root dynamically to ensure correct CLI and environment behavior regardless of invocation location.
- **DO NOT REPEAT YOURSELF (DRY):** Never duplicate logic, documentation, or code. If you find repetition, always suggest and implement consolidation. Refactor or centralize repeated logic, scripts, or documentation to a single canonical location. This applies to all roles and all artifacts (code, scripts, docs, process).

## Markdown Backlink Policy (Mandatory)
- Every markdown document must begin with a single backlink on the very first line to its parent artifact.
  - Tasks under a sprint must link to that sprint's `planning.md` using a relative path: `[Back to Planning](./planning.md)`.
  - Subtasks must link to their main task file.
  - A sprint `planning.md` should link to the sprints index: `[Back to Sprints](../)`.
  - Role process docs should link to their role root index if present.
- Backlinks go at line 1, then one blank line, then the document title (`# ...`).
- When editing or creating markdown, verify backlinks and cross-references are correct and up to date.

# Commit & Push Best Practices

As Scrum Master, ensure the following best practices for committing and pushing changes:
- Commit and push after any change. This is mandatory after each assistant prompt that modifies files (First Principle: Commit & Push Guarantee).
- Commit after resolving dependencies or reordering tasks to remove blockers.
- Push before sprint reviews or handoffs to ensure the team works with the latest state.
- Commit and push after incorporating QA feedback or audit learnings.
- Always document the reason for each commit in the commit message for traceability.
- TRON Operational Rule: After each TRON prompt that results in changes, immediately commit and push.

## Pre-Commit Spellcheck & Cross-Reference Check (Mandatory)
- Before any commit that modifies markdown or code, run:
  - Spellcheck: review changed files for obvious typos; normalize agreed project terms.
  - Cross-reference check: verify backlinks on line 1 for markdown; ensure referenced relative links resolve; update or add links as needed.
- For retro artifacts, convert placeholder markers like `[Detailed](Settiles)` to self-links `[Detailed](./currentFile.md#typo:Settiles)` to preserve audit context.
# Subtask Dependency Management

Subtasks must always be ordered to avoid blocking dependencies. If a blocking dependency is unavoidable, the Scrum Master is responsible for removing the impediment by reordering or splitting tasks. The Scrum Master should review all subtasks for dependency issues during sprint planning and execution.
# Verification of Automated Actions

**Always confirm with the user before deleting any folder or file.**

Never perform a destructive operation (such as `rm -rf` or permanent file/folder deletion) without explicit user confirmation. This applies to all automation, scripts, and manual actions. If a deletion is requested, prompt the user for confirmation and document the action in the commit message and process logs.

After any automated or scripted action (such as file deletions, moves, or edits), always verify that the action has actually been completed as intended. Double-check by listing directories or checking file existence after the operation. Document any discrepancies and resolve them immediately. This ensures traceability, reliability, and trust in automation, and supports CMMI Level 4 process improvement by making verification explicit and auditable.

scrum.pmo/
  roles/
    ScrumMaster/
      process.md
  sprints/
    sprint-1/
      tasks/
        task-1-setup-repo.md
        task-2-create-readme.md
    sprint-2/
      tasks/
        task-1-initialize-project.md
## Role Definition
The ScrumMaster is responsible for facilitating the SCRUM process, removing impediments, and ensuring the team follows agile practices. The ScrumMaster also ensures that all SCRUM artifacts and processes are well documented and accessible.

## Responsibilities

---

**AI Task Creation Protocol:**

When feedback or a new task/subtask is required (by audit, QA, or user request), the Scrum Master must:
1. Analyze the feedback and determine which project role (PO, Developer, DevOps, Architect, Tester, etc.) is best suited to process it.
2. Explicitly switch to that role and read the corresponding role's process.md to process the feedback optimally.
3. Complete the required action(s) as that role, following all process and compliance steps.
4. Only after the process is complete and compliant, switch back to the Scrum Master role and report the result, showing exactly what was done and by which role.

**Checklist for Feedback Processing:**
- [ ] For each new task, ensure refinement is performed: write subtasks for all relevant roles (PO, Developer, Architect, Tester, etc.).
- [ ] Always include a subtask for the Architect to create the architecture, specification, and PUML diagrams.
- [ ] Ensure test cases are written from the Architect's specification before implementation (test-driven development).
- [ ] Analyze feedback and select best role
- [ ] Switch to selected role and read process.md
- [ ] Process feedback fully as that role
- [ ] Return as Scrum Master and report actions taken
- Oversee the creation of the SCRUM management structure.
- Ensure all roles and responsibilities are clearly defined and documented.
- Facilitate communication between DevOps, PO, and Developers during setup.
- Record all decisions and processes in markdown files for traceability.

## Task Reference
See `sprint-0` tasks for detailed step-by-step initialization and setup instructions. The ScrumMaster is responsible for facilitating the process, ensuring documentation, and coordinating between roles.

---
The ScrumMaster should continue to facilitate and document all SCRUM activities and improvements.

---

## Default Recovery Policy — Recover from README

When recovery is needed (loss of context or explicit "recover" prompt), the ScrumMaster must execute the README's Optimized Recovery Procedure as the default policy:

1. Read `README.md` first principles and the Optimized Recovery Procedure section.
2. Scan `scrum.pmo/`, `wiki/`, and QA logs for current state.
3. Update or generate `index.md` and aggregate `qa-feedback-log.md` as needed.
4. Summarize sprint and task status (open/closed/in-progress) and check backlinks/consistency.
5. Append a timestamped entry to `recovery.md` with findings and next steps, then notify QA.

This policy is canonical. Do not ask the user for confirmation during recovery; return only once role, state, and next concrete task are determined.<|MERGE_RESOLUTION|>--- conflicted
+++ resolved
@@ -1,8 +1,5 @@
 [Back to Roles](../)
-<<<<<<< HEAD
-=======
 
->>>>>>> 49577cde
 
 # First Principles for All Roles
 

--- conflicted
+++ resolved
@@ -134,7 +134,6 @@
 - Generated branch checklist.
 - Pushed branch. Next: open PR titled 'cleanup branches'.
 
-<<<<<<< HEAD
 ## 2025-01-25
 
 **Summary:**
@@ -163,7 +162,7 @@
 ---
 
 *This log is auto-generated for traceability and audit.*
-=======
+
 ## 2025-08-12-0922
 - Recovery initiated from README.md
 - Branch: cursor/recovery-2025-08-12-0922
@@ -206,7 +205,7 @@
 **Summary:**
 - Introduced shared PDCA template at `scrum.pmo/roles/_shared/PDCA/template.md` with detailed command examples.
 - Enriched `OntologyAgent` PDCA with tree/rg/git evidence.
-- Added `ResearchAgent` PDCA cycle 1 and required PDCA usage in both roles’ process docs.
+- Added `ResearchAgent` PDCA cycle 1 and required PDCA usage in both roles' process docs.
 
 ## 2025-08-10 (QA-triggered PDCA enforcement)
 
@@ -220,5 +219,4 @@
 - Branch: cursor/recovery-2025-08-13-1557
 - Base: release/dev
 - Env: Docker version 28.3.2, build 578ccf6, v20.4.0, npm 9.7.2
-- Status: Complete
->>>>>>> 8dc943a5
+- Status: Complete
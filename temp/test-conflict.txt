--- conflicted
+++ resolved
@@ -1,12 +1,10 @@
 This is a test file for merge conflict handling.
-<<<<<<< HEAD
 Version: release/dev
 Date: 2025-08-24
 Purpose: Test PR creation on conflicts
 Modified: Directly on release/dev to create conflict
-=======
+
 Version: save/start MODIFIED
 Date: 2025-08-24
 Purpose: Test PR creation on conflicts
-Changed: Different change on save/start to create conflict
->>>>>>> f2143fb6
+Changed: Different change on save/start to create conflict